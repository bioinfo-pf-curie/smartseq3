[submodule "geniac"]
	path = geniac
<<<<<<< HEAD
	url = ../../bioinfo-guidelines/geniac.git
	branch = release
=======
        url = ../../bioinfo-guidelines/geniac.git
        branch = release
>>>>>>> 8cc4e03d
<|MERGE_RESOLUTION|>--- conflicted
+++ resolved
@@ -1,9 +1,4 @@
 [submodule "geniac"]
 	path = geniac
-<<<<<<< HEAD
-	url = ../../bioinfo-guidelines/geniac.git
-	branch = release
-=======
         url = ../../bioinfo-guidelines/geniac.git
-        branch = release
->>>>>>> 8cc4e03d
+        branch = release