/*
 * -------------------------------------------------
 *  Nextflow config file for running tests
 * -------------------------------------------------
 * Defines bundled input files and everything required
 * to run a fast and simple test. Use as follows:
 *   nextflow run main.nf -profile test
 */

params {

  config_profile_name = 'Test data'
  config_profile_description = 'Minimal test dataset to check pipeline functions'

  // Limit resources so that this can run on Travis
  maxMemory = 40.GB
  maxCpus = 3
  maxTime = 2.h

  // Default params
  genome = 'hg38'
  protocol = 'flashseq'

  // Skip
  skipGeneCov = true
  skipSatCurves = true
<<<<<<< HEAD
  skipBigWig = true
=======
  //skipBigWig = true
>>>>>>> 0229ddaf

  // Input data
  if ( "${params.protocol}" == "smartseq3") {
    readPaths = [['V590T10', ["$projectDir/test/data/V590T10.R1.fastq.gz", "$projectDir/test/data/V590T10.R2.fastq.gz"]]]
  } else if ( "${params.protocol}" == "flashseq") {
    readPaths = [['V660T22', ["$projectDir/test/data/V660T22.R1.fastq.gz", "$projectDir/test/data/V660T22.R2.fastq.gz"]]]
  } else {
  
  }

}<|MERGE_RESOLUTION|>--- conflicted
+++ resolved
@@ -24,11 +24,7 @@
   // Skip
   skipGeneCov = true
   skipSatCurves = true
-<<<<<<< HEAD
-  skipBigWig = true
-=======
   //skipBigWig = true
->>>>>>> 0229ddaf
 
   // Input data
   if ( "${params.protocol}" == "smartseq3") {
